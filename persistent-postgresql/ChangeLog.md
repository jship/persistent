--- conflicted
+++ resolved
@@ -1,12 +1,10 @@
-<<<<<<< HEAD
 ## 2.8.0
 
 * Switch from `MonadBaseControl` to `MonadUnliftIO`
-=======
+
 ## 2.6.3
 
 * Added new function `migrateEnableExtension`, to enable Postgres extensions in migrations.
->>>>>>> bad9ea91
 
 ## 2.6.2.2
 
