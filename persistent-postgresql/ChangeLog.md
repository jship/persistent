<<<<<<< HEAD
## 2.8.0

* Switch from `MonadBaseControl` to `MonadUnliftIO`
=======
## 2.6.2.2

* Because `text` and `varchar` are synonyms in Postgresql, don't attempt to migrate between them. [#762](https://github.com/yesodweb/persistent/pull/762)
>>>>>>> a04a5fd6

## 2.6.2.1

* Fix bug where, if a custom column width was set, the field would be migrated every time [#742](https://github.com/yesodweb/persistent/pull/742)

## 2.6.2

* Expose new functions: `withPostgresqlPoolWithVersion`, `withPostgresqlConnWithVersion` and `createPostgresqlPoolModifiedWithVersion`.

## 2.6.1

* Match changes in persistent
* Clean up warnings

## 2.6

* Atomic upsert support for postgreSQL backend

## 2.5

* changes for read/write typeclass split

## 2.2.2

* Postgresql primary key is Int4, not Int8 [#519](https://github.com/yesodweb/persistent/issues/519)

## 2.2.1.2

* Allow postgresql-simple 0.5

## 2.2.1.1

Query pg_catalog instead of information_schema for metadata.
This helps with permission issues as reported in issue #501

## 2.2.1

* Fix treatment of `NULL`s inside arrays.  For example, now you
  can use `array_agg` on a nullable column.

* New derived instances for `PostgresConf`: `Read`, `Data` and `Typeable`.

* New `mockMigration` function.  Works like `printMigration` but
  doesn't need a database connection.

* Fix typo on error message of the `FromJSON` instance of `PostgresConf`.

## 2.2

* Optimize the `insertMany` function to insert all rows and retrieve their keys in one SQL query. [#407](https://github.com/yesodweb/persistent/pull/407)

## 2.1.6

* Postgresql exceptions [#353](https://github.com/yesodweb/persistent/issues/353)

## 2.1.5.3

Migrations for custom primary keys

## 2.1.5.2

Support foreign key references to composite primary keys #389

## 2.1.5

* Allow timestamp value in database to be serialized (presumes UTC timezone) [Yesod #391](https://github.com/yesodweb/persistent/issues/391)

## 2.1.4

* Treat unknown extension types as PersistDbSpecific values [#385](https://github.com/yesodweb/persistent/pull/385)

## 2.1.3

* Added a `Show` instance for `PostgresConf`.
* `createPostgresqlPoolModified` added, see [relevant mailing list discussion](https://groups.google.com/d/msg/yesodweb/qUXrEN_swEo/O0pFwqwQIdcJ)

## 2.1.2.1

Documentation typo fix

## 2.1.1

Added `FromJSON` instance for `PostgresConf`.<|MERGE_RESOLUTION|>--- conflicted
+++ resolved
@@ -1,12 +1,10 @@
-<<<<<<< HEAD
 ## 2.8.0
 
 * Switch from `MonadBaseControl` to `MonadUnliftIO`
-=======
+
 ## 2.6.2.2
 
 * Because `text` and `varchar` are synonyms in Postgresql, don't attempt to migrate between them. [#762](https://github.com/yesodweb/persistent/pull/762)
->>>>>>> a04a5fd6
 
 ## 2.6.2.1
 
