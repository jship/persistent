name:            persistent-postgresql
<<<<<<< HEAD
version:         1.2.1.1
=======
version:         1.2.1.2
>>>>>>> d5e3026c
license:         MIT
license-file:    LICENSE
author:          Felipe Lessa, Michael Snoyman <michael@snoyman.com>
maintainer:      Michael Snoyman <michael@snoyman.com>
synopsis:        Backend for the persistent library using postgresql.
description:     Based on the postgresql-simple package
category:        Database, Yesod
stability:       Stable
cabal-version:   >= 1.6
build-type:      Simple
homepage:        http://www.yesodweb.com/book/persistent

library
    build-depends:   base                  >= 4        && < 5
                   , transformers          >= 0.2.1
                   , postgresql-simple     >= 0.3      && < 0.5
                   , postgresql-libpq      >= 0.6.1    && < 0.9
                   , persistent            >= 1.2      && < 1.3
                   , containers            >= 0.2
                   , bytestring            >= 0.9
                   , text                  >= 0.7
                   , monad-control         >= 0.2
                   , blaze-builder
                   , time                  >= 1.1
                   , aeson                 >= 0.5
                   , conduit               >= 0.5.3
    exposed-modules: Database.Persist.Postgresql
    ghc-options:     -Wall

source-repository head
  type:     git
  location: git://github.com/yesodweb/persistent.git<|MERGE_RESOLUTION|>--- conflicted
+++ resolved
@@ -1,9 +1,5 @@
 name:            persistent-postgresql
-<<<<<<< HEAD
-version:         1.2.1.1
-=======
 version:         1.2.1.2
->>>>>>> d5e3026c
 license:         MIT
 license-file:    LICENSE
 author:          Felipe Lessa, Michael Snoyman <michael@snoyman.com>
