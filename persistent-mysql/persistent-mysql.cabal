--- conflicted
+++ resolved
@@ -1,9 +1,5 @@
 name:            persistent-mysql
-<<<<<<< HEAD
 version:         2.0.0
-=======
-version:         1.3.0.2
->>>>>>> 97ba75d4
 license:         MIT
 license-file:    LICENSE
 author:          Felipe Lessa <felipe.lessa@gmail.com>, Michael Snoyman
@@ -41,11 +37,7 @@
                    , monad-control         >= 0.2
                    , aeson                 >= 0.5
                    , conduit               >= 0.5.3
-<<<<<<< HEAD
                    , resourcet             >= 0.4.10
-=======
-                   , resourcet
->>>>>>> 97ba75d4
     exposed-modules: Database.Persist.MySQL
     ghc-options:     -Wall
 
