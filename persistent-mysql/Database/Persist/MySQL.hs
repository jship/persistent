--- conflicted
+++ resolved
@@ -474,49 +474,8 @@
                  )
 getColumns connectInfo getter def = do
     -- Find out ID column.
-<<<<<<< HEAD
-    stmtIdClmn <- getter "SELECT COLUMN_NAME, \
-                                 \IS_NULLABLE, \
-                                 \DATA_TYPE, \
-                                 \COLUMN_DEFAULT \
-                          \FROM INFORMATION_SCHEMA.COLUMNS \
-                          \WHERE TABLE_SCHEMA = ? \
-                            \AND TABLE_NAME   = ? \
-                            \AND COLUMN_NAME  = ?"
-    inter1 <- with (stmtQuery stmtIdClmn vals) (\src -> runConduit $ src .| CL.consume)
-    ids <- runConduitRes $ CL.sourceList inter1 .| helperClmns -- avoid nested queries
-
-    -- Find out all columns.
-    stmtClmns <- getter "SELECT COLUMN_NAME, \
-                               \IS_NULLABLE, \
-                               \DATA_TYPE, \
-                               \COLUMN_TYPE, \
-                               \CHARACTER_MAXIMUM_LENGTH, \
-                               \NUMERIC_PRECISION, \
-                               \NUMERIC_SCALE, \
-                               \COLUMN_DEFAULT \
-                        \FROM INFORMATION_SCHEMA.COLUMNS \
-                        \WHERE TABLE_SCHEMA = ? \
-                          \AND TABLE_NAME   = ? \
-                          \AND COLUMN_NAME <> ?"
-    inter2 <- with (stmtQuery stmtClmns vals) (\src -> runConduit $ src .| CL.consume)
-    cs <- runConduitRes $ CL.sourceList inter2 .| helperClmns -- avoid nested queries
-
-    -- Find out the constraints.
-    stmtCntrs <- getter "SELECT CONSTRAINT_NAME, \
-                               \COLUMN_NAME \
-                        \FROM INFORMATION_SCHEMA.KEY_COLUMN_USAGE \
-                        \WHERE TABLE_SCHEMA = ? \
-                          \AND TABLE_NAME   = ? \
-                          \AND COLUMN_NAME <> ? \
-                          \AND CONSTRAINT_NAME <> 'PRIMARY' \
-                          \AND REFERENCED_TABLE_SCHEMA IS NULL \
-                        \ORDER BY CONSTRAINT_NAME, \
-                                 \COLUMN_NAME"
-    us <- with (stmtQuery stmtCntrs vals) (\src -> runConduit $ src .| helperCntrs)
-=======
     stmtIdClmn <- getter $ T.concat
-      [ "SELECT COLUMN_NAME, " 
+      [ "SELECT COLUMN_NAME, "
       ,   "IS_NULLABLE, "
       ,   "DATA_TYPE, "
       ,   "COLUMN_DEFAULT "
@@ -525,11 +484,11 @@
       ,   "AND TABLE_NAME   = ? "
       ,   "AND COLUMN_NAME  = ?"
       ]
-    inter1 <- with (stmtQuery stmtIdClmn vals) ($$ CL.consume)
-    ids <- runResourceT $ CL.sourceList inter1 $$ helperClmns -- avoid nested queries
+    inter1 <- with (stmtQuery stmtIdClmn vals) (\src -> runConduit $ src .| CL.consume)
+    ids <- runConduitRes $ CL.sourceList inter1 .| helperClmns -- avoid nested queries
 
     -- Find out all columns.
-    stmtClmns <- getter $ T.concat 
+    stmtClmns <- getter $ T.concat
       [ "SELECT COLUMN_NAME, "
       ,   "IS_NULLABLE, "
       ,   "DATA_TYPE, "
@@ -543,11 +502,11 @@
       ,   "AND TABLE_NAME   = ? "
       ,   "AND COLUMN_NAME <> ?"
       ]
-    inter2 <- with (stmtQuery stmtClmns vals) ($$ CL.consume)
-    cs <- runResourceT $ CL.sourceList inter2 $$ helperClmns -- avoid nested queries
+    inter2 <- with (stmtQuery stmtClmns vals) (\src -> runConduitRes $ src .| CL.consume)
+    cs <- runConduitRes $ CL.sourceList inter2 .| helperClmns -- avoid nested queries
 
     -- Find out the constraints.
-    stmtCntrs <- getter $ T.concat 
+    stmtCntrs <- getter $ T.concat
       [ "SELECT CONSTRAINT_NAME, "
       ,   "COLUMN_NAME "
       , "FROM INFORMATION_SCHEMA.KEY_COLUMN_USAGE "
@@ -559,8 +518,7 @@
       , "ORDER BY CONSTRAINT_NAME, "
       ,   "COLUMN_NAME"
       ]
-    us <- with (stmtQuery stmtCntrs vals) ($$ helperCntrs)
->>>>>>> c882203c
+    us <- with (stmtQuery stmtCntrs vals) (\src -> runConduitRes $ src .| helperCntrs)
 
     -- Return both
     return (ids, cs ++ us)
