--- conflicted
+++ resolved
@@ -171,11 +171,7 @@
 
    if flag(mongodb)
      build-depends:
-<<<<<<< HEAD
-                     mongoDB       >= 2.0
-=======
-                     mongoDB       >= 1.4.1 && < 2.0
->>>>>>> 5f751969
+                     mongoDB       >= 2.0 && < 3.0
                    , cereal
                    , bson
                    , process
