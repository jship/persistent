--- conflicted
+++ resolved
@@ -655,8 +655,7 @@
 mkKeyTypeDec mps t = do
     let b = ''Key
         c = [recordType]
-<<<<<<< HEAD
-        d = RecC (keyName t) keyFields
+        d = RecC (keyConName t) keyFields
     (instDecs, e) <- case () of
      ()
       | mpsGeneric mps -> do
@@ -668,32 +667,22 @@
            pfDec <- pfInstD
            return (pfDec, [''Show, ''Read, ''Eq, ''Ord])
     let kd = if useNewtype then NewtypeInstD [] b c d e else DataInstD [] b c [d] e
-=======
-        d = RecC (keyConName t) keyFields
-    (instDecs, e) <- if mpsGeneric mps || not useNewtype
-           then do pfDec <- pfInstD
-                   -- FIXME: json instance.
-                   -- uncommenting the below gives an error
-                   -- I think Template Haskell may be buggy
-                   -- for this case of creating a type synonym instance
-                   --
-                   -- So perhaps we need (Key record) instead of recordId
-                   -- I can create the type: ConT ''Key `AppT` recordType
-                   -- However, I don't know how to get a name back from a type
-                   -- deriveJSON wants a Name
-                   --
-                   -- another, possibly better option would be to re-use mkJSON
-                   -- rather than try to use deriveJSON
-                   -- jd <- jsonD
-                   return ( pfDec -- `mappend` jd
-                          , [''Show, ''Read, ''Eq, ''Ord])
-           else return ([], [''Show, ''Read, ''Eq, ''Ord, ''PathPiece, ''PersistField, ''PersistFieldSql, ''FromJSON, ''ToJSON])
-    let kd = if useNewtype then NewtypeInstD a b c d e else DataInstD a b c [d] e
->>>>>>> f6118d63
     return (kd, instDecs)
   where
     backendKeyConstraint klass = ClassP klass [ConT ''BackendKey `AppT` backendT]
     recordType = genericDataType mps (entityHaskell t) backendT
+    -- FIXME: json instance.
+    -- uncommenting the below gives an error
+    -- I think Template Haskell may be buggy
+    -- for this case of creating a type synonym instance
+    --
+    -- So perhaps we need (Key record) instead of recordId
+    -- I can create the type: ConT ''Key `AppT` recordType
+    -- However, I don't know how to get a name back from a type
+    -- deriveJSON wants a Name
+    --
+    -- another, possibly better option would be to re-use mkJSON
+    -- rather than try to use deriveJSON
     jsonD = deriveJSON defaultOptions (keyIdName t)
     pfInstD = -- FIXME: generate a PersistMap instead of PersistList
       [d|instance PersistField (Key $(pure recordType)) where
@@ -709,7 +698,7 @@
       [d|instance Show (BackendKey backend) => Show (Key $(pure recordType)) where
             showsPrec i = showsPrec i . $(return $ VarE $ unKeyName t)
          instance Read (BackendKey backend) => Read (Key $(pure recordType)) where
-            readsPrec i = map (first $(return $ ConE $ keyName t)) . readsPrec i
+            readsPrec i = map (first $(return $ ConE $ keyConName t)) . readsPrec i
          instance Eq (BackendKey backend) => Eq (Key $(pure recordType)) where
             x == y =
                 ($(return $ VarE $ unKeyName t) x) ==
@@ -723,10 +712,10 @@
                 ($(return $ VarE $ unKeyName t) y)
          instance PathPiece (BackendKey backend) => PathPiece (Key $(pure recordType)) where
             toPathPiece = toPathPiece . $(return $ VarE $ unKeyName t)
-            fromPathPiece = fmap $(return $ ConE $ keyName t) . fromPathPiece
+            fromPathPiece = fmap $(return $ ConE $ keyConName t) . fromPathPiece
          instance PersistField (BackendKey backend) => PersistField (Key $(pure recordType)) where
             toPersistValue = toPersistValue . $(return $ VarE $ unKeyName t)
-            fromPersistValue = fmap $(return $ ConE $ keyName t) . fromPersistValue
+            fromPersistValue = fmap $(return $ ConE $ keyConName t) . fromPersistValue
          instance PersistFieldSql (BackendKey backend) => PersistFieldSql (Key $(pure recordType)) where
             sqlType = sqlType . fmap $(return $ VarE $ unKeyName t)
       |]
