{-# LANGUAGE RankNTypes #-}
{-# LANGUAGE PackageImports #-}
{-# LANGUAGE CPP #-}
{-# LANGUAGE FlexibleContexts #-}
{-# LANGUAGE OverloadedStrings #-}
{-# LANGUAGE PatternGuards #-}
-- | Code that is only needed for writing GenericSql backends.
module Database.Persist.GenericSql.Internal
    ( Connection (..)
    , Statement (..)
    , withSqlConn
    , withSqlPool
    , RowPopper
    , mkColumns
    , Column (..)
<<<<<<< HEAD
    , filterClause
    , filterClauseNoWhere
    , dummyFromFilts
    , orderClause
    , getFiltsValues
=======
    , UniqueDef'
    , refName
    , tableColumns
    , tableColumn
    , rawFieldName
    , rawTableName
    , rawTableIdName
    , RawName (..)
    , getFieldName
>>>>>>> cc7b1c4f
    ) where

import Prelude hiding ((++))
import qualified Data.Map as Map
import Data.IORef
import Control.Monad.IO.Class
import Data.Pool
import Database.Persist.Store
import Data.Maybe (fromMaybe)
import Control.Arrow
#if MIN_VERSION_monad_control(0, 3, 0)
import Control.Monad.Trans.Control (MonadBaseControl, control, restoreM)
import qualified Control.Exception as E
#define MBCIO MonadBaseControl IO
#else
import Control.Monad.IO.Control (MonadControlIO)
import Control.Exception.Control (bracket)

#define MBCIO MonadControlIO
#endif
import Database.Persist.Util (nullable)
<<<<<<< HEAD
import Data.Text (Text, intercalate)
import qualified Data.Text as T
import Data.Monoid (Monoid, mappend, mconcat)
import Database.Persist.EntityDef
=======
import Data.Text (Text)
>>>>>>> cc7b1c4f

type RowPopper m = m (Maybe [PersistValue])

data Connection = Connection
    { prepare :: Text -> IO Statement
    -- ^ table name, column names, either 1 or 2 statements to run
    , insertSql :: DBName -> [DBName] -> Either Text (Text, Text)
    , stmtMap :: IORef (Map.Map Text Statement)
    , close :: IO ()
    , migrateSql :: forall v. PersistEntity v
                 => [EntityDef]
                 -> (Text -> IO Statement)
                 -> v
                 -> IO (Either [Text] [(Bool, Text)])
    , begin :: (Text -> IO Statement) -> IO ()
    , commitC :: (Text -> IO Statement) -> IO ()
    , rollbackC :: (Text -> IO Statement) -> IO ()
    , escapeName :: DBName -> Text
    , noLimit :: Text
    }
data Statement = Statement
    { finalize :: IO ()
    , reset :: IO ()
    , execute :: [PersistValue] -> IO ()
    , withStmt :: forall a m. (MBCIO m, MonadIO m)
               => [PersistValue] -> (RowPopper m -> m a) -> m a
    }

withSqlPool :: (MonadIO m, MBCIO m)
            => IO Connection -> Int -> (Pool Connection -> m a) -> m a
withSqlPool mkConn = createPool mkConn close'

withSqlConn :: (MonadIO m, MBCIO m) => IO Connection -> (Connection -> m a) -> m a
withSqlConn open = bracket (liftIO open) (liftIO . close')

close' :: Connection -> IO ()
close' conn = do
    readIORef (stmtMap conn) >>= mapM_ finalize . Map.elems
    close conn

resolveTableName :: [EntityDef] -> HaskellName -> DBName
resolveTableName [] (HaskellName hn) = error $ "Table not found: " `mappend` T.unpack hn
resolveTableName (e:es) hn
    | entityHaskell e == hn = entityDB e
    | otherwise = resolveTableName es hn

-- | Create the list of columns for the given entity.
mkColumns :: PersistEntity val => [EntityDef] -> val -> ([Column], [UniqueDef])
mkColumns allDefs val =
    (cols, entityUniques t)
  where
    cols :: [Column]
    cols = zipWith go (entityFields t)
         $ toPersistFields
         $ halfDefined `asTypeOf` val

    t :: EntityDef
    t = entityDef val

    tn :: DBName
    tn = entityDB t

    go :: FieldDef -> SomePersistField -> Column
    go fd p =
        Column
            (fieldDB fd)
            (nullable $ fieldAttrs fd)
            (sqlType p)
            (def $ fieldAttrs fd)
            (ref (fieldDB fd) (fieldType fd) (fieldAttrs fd))

    def :: [Attr] -> Maybe Text
    def [] = Nothing
    def (a:as)
        | Just d <- T.stripPrefix "default=" a = Just d
        | otherwise = def as

    ref :: DBName
        -> FieldType
        -> [Attr]
        -> Maybe (DBName, DBName) -- table name, constraint name
    ref c (FieldType t') []
        | Just f <- T.stripSuffix "Id" t' =
            Just (resolveTableName allDefs $ HaskellName f, refName tn c)
        | otherwise = Nothing
    ref _ _ ("noreference":_) = Nothing
    ref c _ (a:_)
        | Just x <- T.stripPrefix "reference=" a =
            Just (DBName x, refName tn c)
    ref c x (_:as) = ref c x as

refName :: DBName -> DBName -> DBName
refName (DBName table) (DBName column) =
    DBName $ mconcat [table, "_", column, "_fkey"]

data Column = Column
    { cName      :: DBName
    , cNull      :: Bool
    , cType      :: SqlType
    , cDefault   :: Maybe Text
    , cReference :: (Maybe (DBName, DBName)) -- table name, constraint name
    }

{- FIXME
getSqlValue :: [String] -> Maybe String
getSqlValue (('s':'q':'l':'=':x):_) = Just x
getSqlValue (_:x) = getSqlValue x
getSqlValue [] = Nothing

getIdNameValue :: [String] -> Maybe String
getIdNameValue (('i':'d':'=':x):_) = Just x
getIdNameValue (_:x) = getIdNameValue x
getIdNameValue [] = Nothing
-}

{- FIXME
tableColumns :: EntityDef -> [(RawName, String, [String])]
tableColumns = map (\a@(ColumnDef _ y z) -> (rawFieldName a, y, z)) . entityColumns
<<<<<<< HEAD
-}

getFiltsValues :: forall val.  PersistEntity val => Connection -> [Filter val] -> [PersistValue]
getFiltsValues conn = snd . filterClauseHelper False False conn

filterClause :: PersistEntity val
             => Bool -- ^ include table name?
             -> Connection
             -> [Filter val]
             -> Text
filterClause b c = fst . filterClauseHelper b True c

filterClauseNoWhere :: PersistEntity val
                    => Bool -- ^ include table name?
                    -> Connection
                    -> [Filter val]
                    -> Text
filterClauseNoWhere b c = fst . filterClauseHelper b False c

filterClauseHelper :: PersistEntity val
             => Bool -- ^ include table name?
             -> Bool -- ^ include WHERE?
             -> Connection
             -> [Filter val]
             -> (Text, [PersistValue])
filterClauseHelper includeTable includeWhere conn filters =
    (if not (T.null sql) && includeWhere
        then " WHERE " ++ sql
        else sql, vals)
  where
    (sql, vals) = combineAND filters
    combineAND = combine " AND "

    combine s fs =
        (intercalate s $ map wrapP a, concat b)
      where
        (a, b) = unzip $ map go fs
        wrapP x = T.concat ["(", x, ")"]

    go (FilterAnd []) = ("1=0", [])
    go (FilterAnd fs) = combineAND fs
    go (FilterOr []) = ("1=1", [])
    go (FilterOr fs)  = combine " OR " fs
    go (Filter field value pfilter) =
        case (isNull, pfilter, varCount) of
            (True, Eq, _) -> (name ++ " IS NULL", [])
            (True, Ne, _) -> (name ++ " IS NOT NULL", [])
            (False, Ne, _) -> (T.concat
                [ "("
                , name
                , " IS NULL OR "
                , name
                , " <> "
                , qmarks
                , ")"
                ], notNullVals)
            -- We use 1=2 (and below 1=1) to avoid using TRUE and FALSE, since
            -- not all databases support those words directly.
            (_, In, 0) -> ("1=2", [])
            (False, In, _) -> (name ++ " IN " ++ qmarks, allVals)
            (True, In, _) -> (T.concat
                [ "("
                , name
                , " IS NULL OR "
                , name
                , " IN "
                , qmarks
                , ")"
                ], notNullVals)
            (_, NotIn, 0) -> ("1=1", [])
            (False, NotIn, _) -> (T.concat
                [ "("
                , name
                , " IS NULL OR "
                , name
                , " NOT IN "
                , qmarks
                , ")"
                ], notNullVals)
            (True, NotIn, _) -> (T.concat
                [ "("
                , name
                , " IS NOT NULL AND "
                , name
                , " NOT IN "
                , qmarks
                , ")"
                ], notNullVals)
            _ -> (name ++ showSqlFilter pfilter ++ "?", allVals)
      where
        filterValueToPersistValues :: forall a.  PersistField a => Either a [a] -> [PersistValue]
        filterValueToPersistValues v = map toPersistValue $ either return id v

        isNull = any (== PersistNull) allVals
        notNullVals = filter (/= PersistNull) allVals
        allVals = filterValueToPersistValues value
        tn = escapeName conn $ entityDB
           $ entityDef $ dummyFromFilts [Filter field value pfilter]
        name =
            (if includeTable
                then ((tn ++ ".") ++)
                else id)
            $ escapeName conn $ fieldDB $ persistFieldDef field
        qmarks = case value of
                    Left _ -> "?"
                    Right x ->
                        let x' = filter (/= PersistNull) $ map toPersistValue x
                         in "(" ++ intercalate "," (map (const "?") x') ++ ")"
        varCount = case value of
                    Left _ -> 1
                    Right x -> length x
        showSqlFilter Eq = "="
        showSqlFilter Ne = "++"
        showSqlFilter Gt = ">"
        showSqlFilter Lt = "<"
        showSqlFilter Ge = ">="
        showSqlFilter Le = "<="
        showSqlFilter In = " IN "
        showSqlFilter NotIn = " NOT IN "
        showSqlFilter (BackendSpecificFilter s) = s

dummyFromFilts :: [Filter v] -> v
dummyFromFilts _ = error "dummyFromFilts"

{- FIXME
getFieldName :: EntityDef -> String -> RawName
getFieldName t s = rawFieldName $ tableColumn t s

tableColumn :: EntityDef -> String -> ColumnDef
tableColumn t s | s == id_ = ColumnDef id_ "Int64" []
  where id_ = unRawName $ rawTableIdName t
tableColumn t s = go $ entityColumns t
  where
    go [] = error $ "Unknown table column: " ++ s
    go (ColumnDef x y z:rest)
        | x == s = ColumnDef x y z
        | otherwise = go rest
-}

dummyFromOrder :: SelectOpt a -> a
dummyFromOrder _ = undefined

orderClause :: PersistEntity val
            => Bool -- ^ include the table name
            -> Connection
            -> SelectOpt val
            -> Text
orderClause includeTable conn o =
    case o of
        Asc  x -> name x
        Desc x -> name x ++ " DESC"
        _ -> error $ "orderClause: expected Asc or Desc, not limit or offset"
  where
    tn = escapeName conn $ entityDB $ entityDef $ dummyFromOrder o

    name x =
        (if includeTable
            then ((tn ++ ".") ++)
            else id)
        $ escapeName conn $ fieldDB $ persistFieldDef x

=======

tableColumn :: EntityDef -> String -> ColumnDef
tableColumn t s | s == id_ = ColumnDef id_ "Int64" []
  where id_ = unRawName $ rawTableIdName t
tableColumn t s = go $ entityColumns t
  where
    go [] = error $ "Unknown table column: " ++ s
    go (ColumnDef x y z:rest)
        | x == s = ColumnDef x y z
        | otherwise = go rest

type UniqueDef' = (RawName, [RawName])

rawFieldName :: ColumnDef -> RawName
rawFieldName (ColumnDef n _ as) = RawName $
    case getSqlValue as of
        Just x -> x
        Nothing -> n

rawTableName :: EntityDef -> RawName
rawTableName t = RawName $
    case getSqlValue $ entityAttribs t of
        Nothing -> entityName t
        Just x -> x

rawTableIdName :: EntityDef -> RawName
rawTableIdName t = RawName $
    case getIdNameValue $ entityAttribs t of
        Nothing -> "id"
        Just x -> x

newtype RawName = RawName { unRawName :: String } -- FIXME Text
    deriving (Eq, Ord)

getFieldName :: EntityDef -> String -> RawName
getFieldName t s = rawFieldName $ tableColumn t s

>>>>>>> cc7b1c4f
#if MIN_VERSION_monad_control(0, 3, 0)
bracket :: MonadBaseControl IO m
        => m a       -- ^ computation to run first (\"acquire resource\")
        -> (a -> m b) -- ^ computation to run last (\"release resource\")
        -> (a -> m c) -- ^ computation to run in-between
        -> m c
bracket before after thing = control $ \runInIO ->
                               E.bracket (runInIO before)
                                         (\st -> runInIO $ restoreM st >>= after)
                                         (\st -> runInIO $ restoreM st >>= thing)
#endif

infixr 5 ++
(++) :: Text -> Text -> Text
(++) = mappend<|MERGE_RESOLUTION|>--- conflicted
+++ resolved
@@ -13,23 +13,8 @@
     , RowPopper
     , mkColumns
     , Column (..)
-<<<<<<< HEAD
-    , filterClause
-    , filterClauseNoWhere
     , dummyFromFilts
     , orderClause
-    , getFiltsValues
-=======
-    , UniqueDef'
-    , refName
-    , tableColumns
-    , tableColumn
-    , rawFieldName
-    , rawTableName
-    , rawTableIdName
-    , RawName (..)
-    , getFieldName
->>>>>>> cc7b1c4f
     ) where
 
 import Prelude hiding ((++))
@@ -38,8 +23,7 @@
 import Control.Monad.IO.Class
 import Data.Pool
 import Database.Persist.Store
-import Data.Maybe (fromMaybe)
-import Control.Arrow
+import Database.Persist.Query
 #if MIN_VERSION_monad_control(0, 3, 0)
 import Control.Monad.Trans.Control (MonadBaseControl, control, restoreM)
 import qualified Control.Exception as E
@@ -51,14 +35,10 @@
 #define MBCIO MonadControlIO
 #endif
 import Database.Persist.Util (nullable)
-<<<<<<< HEAD
 import Data.Text (Text, intercalate)
 import qualified Data.Text as T
 import Data.Monoid (Monoid, mappend, mconcat)
 import Database.Persist.EntityDef
-=======
-import Data.Text (Text)
->>>>>>> cc7b1c4f
 
 type RowPopper m = m (Maybe [PersistValue])
 
@@ -177,127 +157,7 @@
 {- FIXME
 tableColumns :: EntityDef -> [(RawName, String, [String])]
 tableColumns = map (\a@(ColumnDef _ y z) -> (rawFieldName a, y, z)) . entityColumns
-<<<<<<< HEAD
 -}
-
-getFiltsValues :: forall val.  PersistEntity val => Connection -> [Filter val] -> [PersistValue]
-getFiltsValues conn = snd . filterClauseHelper False False conn
-
-filterClause :: PersistEntity val
-             => Bool -- ^ include table name?
-             -> Connection
-             -> [Filter val]
-             -> Text
-filterClause b c = fst . filterClauseHelper b True c
-
-filterClauseNoWhere :: PersistEntity val
-                    => Bool -- ^ include table name?
-                    -> Connection
-                    -> [Filter val]
-                    -> Text
-filterClauseNoWhere b c = fst . filterClauseHelper b False c
-
-filterClauseHelper :: PersistEntity val
-             => Bool -- ^ include table name?
-             -> Bool -- ^ include WHERE?
-             -> Connection
-             -> [Filter val]
-             -> (Text, [PersistValue])
-filterClauseHelper includeTable includeWhere conn filters =
-    (if not (T.null sql) && includeWhere
-        then " WHERE " ++ sql
-        else sql, vals)
-  where
-    (sql, vals) = combineAND filters
-    combineAND = combine " AND "
-
-    combine s fs =
-        (intercalate s $ map wrapP a, concat b)
-      where
-        (a, b) = unzip $ map go fs
-        wrapP x = T.concat ["(", x, ")"]
-
-    go (FilterAnd []) = ("1=0", [])
-    go (FilterAnd fs) = combineAND fs
-    go (FilterOr []) = ("1=1", [])
-    go (FilterOr fs)  = combine " OR " fs
-    go (Filter field value pfilter) =
-        case (isNull, pfilter, varCount) of
-            (True, Eq, _) -> (name ++ " IS NULL", [])
-            (True, Ne, _) -> (name ++ " IS NOT NULL", [])
-            (False, Ne, _) -> (T.concat
-                [ "("
-                , name
-                , " IS NULL OR "
-                , name
-                , " <> "
-                , qmarks
-                , ")"
-                ], notNullVals)
-            -- We use 1=2 (and below 1=1) to avoid using TRUE and FALSE, since
-            -- not all databases support those words directly.
-            (_, In, 0) -> ("1=2", [])
-            (False, In, _) -> (name ++ " IN " ++ qmarks, allVals)
-            (True, In, _) -> (T.concat
-                [ "("
-                , name
-                , " IS NULL OR "
-                , name
-                , " IN "
-                , qmarks
-                , ")"
-                ], notNullVals)
-            (_, NotIn, 0) -> ("1=1", [])
-            (False, NotIn, _) -> (T.concat
-                [ "("
-                , name
-                , " IS NULL OR "
-                , name
-                , " NOT IN "
-                , qmarks
-                , ")"
-                ], notNullVals)
-            (True, NotIn, _) -> (T.concat
-                [ "("
-                , name
-                , " IS NOT NULL AND "
-                , name
-                , " NOT IN "
-                , qmarks
-                , ")"
-                ], notNullVals)
-            _ -> (name ++ showSqlFilter pfilter ++ "?", allVals)
-      where
-        filterValueToPersistValues :: forall a.  PersistField a => Either a [a] -> [PersistValue]
-        filterValueToPersistValues v = map toPersistValue $ either return id v
-
-        isNull = any (== PersistNull) allVals
-        notNullVals = filter (/= PersistNull) allVals
-        allVals = filterValueToPersistValues value
-        tn = escapeName conn $ entityDB
-           $ entityDef $ dummyFromFilts [Filter field value pfilter]
-        name =
-            (if includeTable
-                then ((tn ++ ".") ++)
-                else id)
-            $ escapeName conn $ fieldDB $ persistFieldDef field
-        qmarks = case value of
-                    Left _ -> "?"
-                    Right x ->
-                        let x' = filter (/= PersistNull) $ map toPersistValue x
-                         in "(" ++ intercalate "," (map (const "?") x') ++ ")"
-        varCount = case value of
-                    Left _ -> 1
-                    Right x -> length x
-        showSqlFilter Eq = "="
-        showSqlFilter Ne = "++"
-        showSqlFilter Gt = ">"
-        showSqlFilter Lt = "<"
-        showSqlFilter Ge = ">="
-        showSqlFilter Le = "<="
-        showSqlFilter In = " IN "
-        showSqlFilter NotIn = " NOT IN "
-        showSqlFilter (BackendSpecificFilter s) = s
 
 dummyFromFilts :: [Filter v] -> v
 dummyFromFilts _ = error "dummyFromFilts"
@@ -339,45 +199,6 @@
             else id)
         $ escapeName conn $ fieldDB $ persistFieldDef x
 
-=======
-
-tableColumn :: EntityDef -> String -> ColumnDef
-tableColumn t s | s == id_ = ColumnDef id_ "Int64" []
-  where id_ = unRawName $ rawTableIdName t
-tableColumn t s = go $ entityColumns t
-  where
-    go [] = error $ "Unknown table column: " ++ s
-    go (ColumnDef x y z:rest)
-        | x == s = ColumnDef x y z
-        | otherwise = go rest
-
-type UniqueDef' = (RawName, [RawName])
-
-rawFieldName :: ColumnDef -> RawName
-rawFieldName (ColumnDef n _ as) = RawName $
-    case getSqlValue as of
-        Just x -> x
-        Nothing -> n
-
-rawTableName :: EntityDef -> RawName
-rawTableName t = RawName $
-    case getSqlValue $ entityAttribs t of
-        Nothing -> entityName t
-        Just x -> x
-
-rawTableIdName :: EntityDef -> RawName
-rawTableIdName t = RawName $
-    case getIdNameValue $ entityAttribs t of
-        Nothing -> "id"
-        Just x -> x
-
-newtype RawName = RawName { unRawName :: String } -- FIXME Text
-    deriving (Eq, Ord)
-
-getFieldName :: EntityDef -> String -> RawName
-getFieldName t s = rawFieldName $ tableColumn t s
-
->>>>>>> cc7b1c4f
 #if MIN_VERSION_monad_control(0, 3, 0)
 bracket :: MonadBaseControl IO m
         => m a       -- ^ computation to run first (\"acquire resource\")
