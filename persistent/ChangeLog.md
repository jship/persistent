<<<<<<< HEAD
## 2.8.0

* Switch from `MonadBaseControl` to `MonadUnliftIO`
* Reapplies [#723](https://github.com/yesodweb/persistent/pull/723), which was reverted in version 2.7.3.

## 2.7.3
=======
## 2.7.3.1
 
 * Improve error messages when failing to parse database results into Persistent records. [#741](https://github.com/yesodweb/persistent/pull/741)
 * A handful of `fromPersistField` implementations called `error` instead of returning a `Left Text`. All of the implementations were changed to return `Left`. [#741](https://github.com/yesodweb/persistent/pull/741)
 * Improve error message when a SQL insert fails with a custom primary key [#757](https://github.com/yesodweb/persistent/pull/757)

## 2.7.3 
>>>>>>> bad9ea91

* Reverts [#723](https://github.com/yesodweb/persistent/pull/723), which generalized functions using the `BackendCompatible` class. These changes were an accidental breaking change.
* Recommend the `PersistDbSpecific` docs if someone gets an error about converting from `PersistDbSpecific`

## 2.7.2 [DEPRECATED ON HACKAGE]

* Many of the functions have been generalized using the `BackendCompatible` class. [#723](https://github.com/yesodweb/persistent/pull/723)
	* This change was an accidental breaking change and was reverted in 2.7.3.
	* These change will be released in a future version of Persistent with a major version bump.
* Add raw sql quasi quoters [#717](https://github.com/yesodweb/persistent/pull/717)

## 2.7.1

* Added an `insertUniqueEntity` function [#718](https://github.com/yesodweb/persistent/pull/718)
* Added `BackendCompatible` class [#701](https://github.com/yesodweb/persistent/pull/701)

## 2.7.0

* Fix upsert behavior [#613](https://github.com/yesodweb/persistent/issues/613)
* Atomic upsert query fixed for arithmatic operations [#662](https://github.com/yesodweb/persistent/issues/662)
* Haddock and test coverage improved for upsert

## 2.6.1

* Fix edge case for `\<-. [Nothing]`
* Introduce `connMaxParams`
* Add 'getJustEntity' and 'insertRecord' convenience function
* Minor Haddock improvment

## 2.6

* Add `connUpsertSql` type for providing backend-specific upsert sql support.

## 2.5

* read/write typeclass split
* add insertOrGet convenience function to PersistUnique

## 2.2.4.1

* Documentation updates [#515](https://github.com/yesodweb/persistent/pull/515)

## 2.2.4

* Workaround for side-exiting transformers in `runSqlConn` [#516](https://github.com/yesodweb/persistent/issues/516)

## 2.2.3

* PersistField instance for Natural
* better oracle support in odbc

## 2.2.2

* Add liftSqlPersistMPool function
* support http-api-data for url serialization

## 2.2.1

* Migration failure message with context
* Fix insertKey for composite keys

## 2.2

* Add a `RawSql` instance for `Key`. This allows selecting primary keys using functions like `rawSql`. [#407](https://github.com/yesodweb/persistent/pull/407)
* SqlBackend support for an optimized `insertMany`

## 2.1.6

Important! If persistent-template is not upgraded to 2.1.3.3
you might need to make sure `Int64` is in scope for your model declarations.

* add showMigration function
* explicitly use Int64 for foreign key references

## 2.1.5

Add `dbIdColumnsEsc` to Sql.Utils.
Used in persistent-postgresql 2.1.5.2

## 2.1.4

* Fix getBy with a primary key. #342

## 2.1.3

* Break self-referencing cycles in the entity declarations

## 2.1.2

* Error with `Double`s without a decimal part [#378](https://github.com/yesodweb/persistent/issues/378)
* `runSqlPool` does not perform timeout checks.

## 2.1.1.6

* One extra feature for #939: use `logDebugN` instead

## 2.1.1.5

* Better SQL logging [Yesod issue #939](https://github.com/yesodweb/yesod/issues/939)

## 2.1.1.3

Parse UTCTime in 8601 format [#339](https://github.com/yesodweb/persistent/issues/339)

## 2.1.1.1

Support for monad-control 1.0<|MERGE_RESOLUTION|>--- conflicted
+++ resolved
@@ -1,11 +1,8 @@
-<<<<<<< HEAD
 ## 2.8.0
 
 * Switch from `MonadBaseControl` to `MonadUnliftIO`
 * Reapplies [#723](https://github.com/yesodweb/persistent/pull/723), which was reverted in version 2.7.3.
 
-## 2.7.3
-=======
 ## 2.7.3.1
  
  * Improve error messages when failing to parse database results into Persistent records. [#741](https://github.com/yesodweb/persistent/pull/741)
@@ -13,7 +10,6 @@
  * Improve error message when a SQL insert fails with a custom primary key [#757](https://github.com/yesodweb/persistent/pull/757)
 
 ## 2.7.3 
->>>>>>> bad9ea91
 
 * Reverts [#723](https://github.com/yesodweb/persistent/pull/723), which generalized functions using the `BackendCompatible` class. These changes were an accidental breaking change.
 * Recommend the `PersistDbSpecific` docs if someone gets an error about converting from `PersistDbSpecific`
